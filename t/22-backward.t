use strict;
use warnings;
use Test::More;
use Test::Git;
use File::Temp qw( tempdir );
use File::Spec;
use Cwd qw( cwd realpath );
use Git::Repository;

has_git('1.5.0');

# clean up the environment
delete @ENV{qw( GIT_DIR GIT_WORK_TREE )};
my $home = cwd();

# a place to put a git repository
my $fake   = realpath( tempdir( CLEANUP => 1 ) );
my $r      = test_repository;
my $dir    = $r->work_tree;
my $gitdir = $r->git_dir;

# capture warnings
my @warnings;
local $SIG{__WARN__} = sub { push @warnings, shift };

# use new with various options
my $re_wc = qr/^working_copy is obsolete, please use work_tree instead /;
my $re_re = qr/^repository is obsolete, please use git_dir instead /;
my @tests = (
    [ $home => [ working_copy => $dir ], $re_wc ],
    [ $home => [ work_tree => $dir, working_copy => $fake ], $re_wc ],
    [ $home => [ repository => $gitdir ], $re_re ],
    [ $home => [ git_dir    => $gitdir, repository => $fake ], $re_re ],
    [   $home => [
            git_dir      => $gitdir,
            repository   => $fake,
            work_tree    => $dir,
            working_copy => $fake,
        ],
        $re_re
    ],

    # order doesn't matter
    [   $home => [
            repository   => $fake,
            working_copy => $fake,
            work_tree    => $dir,
            git_dir      => $gitdir,
        ],
        $re_re
    ],
);

# test backward compatibility
<<<<<<< HEAD
plan tests => 8 * @tests;
=======
plan tests => 2 * @tests;
>>>>>>> a8ee0fad

# now test most possible cases for backward compatibility
for my $t (@tests) {
    my ( $cwd, $args, $re ) = @$t;
    chdir $cwd;
    my $i;
    my @args = grep { ++$i % 2 } @$args;
<<<<<<< HEAD
    ok( $r = eval { Git::Repository->new(@$args) },
        "Git::Repository->new( @args )" );
    isa_ok( $r, 'Git::Repository' ) or next;

    is( $r->git_dir,   realpath($gitdir), '... correct git_dir' );
    is( $r->work_tree, realpath($dir),    '... correct work_tree' );
    is( $r->repo_path, $r->git_dir,       '... repo_path == git_dir' );
    like( shift @warnings, qr/^repo_path\(\) is obsolete, please use git_dir\(\) instead /, "repo_path() outputs the expected warning");
    is( $r->wc_path,   $r->work_tree,     '... wc_path == work_tree' );
    like( shift @warnings, qr/^wc_path\(\) is obsolete, please use work_tree\(\) instead /, "wc_path() outputs the expected warning");
=======
    $r = eval { Git::Repository->new(@$args) };
    ok( !$r, "Git::Repository->new( @args ) fails" );
    like( $@, $re, '... with expected error message' );
>>>>>>> a8ee0fad
}
<|MERGE_RESOLUTION|>--- conflicted
+++ resolved
@@ -52,11 +52,7 @@
 );
 
 # test backward compatibility
-<<<<<<< HEAD
-plan tests => 8 * @tests;
-=======
 plan tests => 2 * @tests;
->>>>>>> a8ee0fad
 
 # now test most possible cases for backward compatibility
 for my $t (@tests) {
@@ -64,20 +60,7 @@
     chdir $cwd;
     my $i;
     my @args = grep { ++$i % 2 } @$args;
-<<<<<<< HEAD
-    ok( $r = eval { Git::Repository->new(@$args) },
-        "Git::Repository->new( @args )" );
-    isa_ok( $r, 'Git::Repository' ) or next;
-
-    is( $r->git_dir,   realpath($gitdir), '... correct git_dir' );
-    is( $r->work_tree, realpath($dir),    '... correct work_tree' );
-    is( $r->repo_path, $r->git_dir,       '... repo_path == git_dir' );
-    like( shift @warnings, qr/^repo_path\(\) is obsolete, please use git_dir\(\) instead /, "repo_path() outputs the expected warning");
-    is( $r->wc_path,   $r->work_tree,     '... wc_path == work_tree' );
-    like( shift @warnings, qr/^wc_path\(\) is obsolete, please use work_tree\(\) instead /, "wc_path() outputs the expected warning");
-=======
     $r = eval { Git::Repository->new(@$args) };
     ok( !$r, "Git::Repository->new( @args ) fails" );
     like( $@, $re, '... with expected error message' );
->>>>>>> a8ee0fad
 }
